--- conflicted
+++ resolved
@@ -1336,13 +1336,8 @@
         DenormalsAreZero32(code, result, gpr_scratch);
         DenormalsAreZero32(code, operand, gpr_scratch);
     }
-<<<<<<< HEAD
-    (code->*fn)(result, R(operand));
+    (code->*fn)(result, operand);
     if (block.Location().FPSCR().FTZ()) {
-=======
-    (code->*fn)(result, operand);
-    if (block.location.FPSCR().FTZ()) {
->>>>>>> d04b9eaa
         FlushToZero32(code, result, gpr_scratch);
     }
     if (block.Location().FPSCR().DN()) {
@@ -1362,13 +1357,8 @@
         DenormalsAreZero64(code, result, gpr_scratch);
         DenormalsAreZero64(code, operand, gpr_scratch);
     }
-<<<<<<< HEAD
-    (code->*fn)(result, R(operand));
+    (code->*fn)(result, operand);
     if (block.Location().FPSCR().FTZ()) {
-=======
-    (code->*fn)(result, operand);
-    if (block.location.FPSCR().FTZ()) {
->>>>>>> d04b9eaa
         FlushToZero64(code, result, gpr_scratch);
     }
     if (block.Location().FPSCR().DN()) {
@@ -1385,13 +1375,9 @@
     if (block.Location().FPSCR().FTZ()) {
         DenormalsAreZero32(code, result, gpr_scratch);
     }
-<<<<<<< HEAD
-    (code->*fn)(result, R(result));
+
+    (code->*fn)(result, result);
     if (block.Location().FPSCR().FTZ()) {
-=======
-    (code->*fn)(result, result);
-    if (block.location.FPSCR().FTZ()) {
->>>>>>> d04b9eaa
         FlushToZero32(code, result, gpr_scratch);
     }
     if (block.Location().FPSCR().DN()) {
@@ -1408,13 +1394,9 @@
     if (block.Location().FPSCR().FTZ()) {
         DenormalsAreZero64(code, result, gpr_scratch);
     }
-<<<<<<< HEAD
-    (code->*fn)(result, R(result));
+
+    (code->*fn)(result, result);
     if (block.Location().FPSCR().FTZ()) {
-=======
-    (code->*fn)(result, result);
-    if (block.location.FPSCR().FTZ()) {
->>>>>>> d04b9eaa
         FlushToZero64(code, result, gpr_scratch);
     }
     if (block.Location().FPSCR().DN()) {
@@ -1528,19 +1510,11 @@
     Xbyak::Xmm result = reg_alloc.UseDefXmm(a, inst);
     Xbyak::Reg64 gpr_scratch = reg_alloc.ScratchGpr();
 
-<<<<<<< HEAD
     if (block.Location().FPSCR().FTZ()) {
-        DenormalsAreZero32(code, result, gpr_scratch);
-    }
-    code->CVTSS2SD(result, R(result));
+        DenormalsAreZero32(code, result, gpr_scratch.cvt32());
+    }
+    code->cvtss2sd(result, result);
     if (block.Location().FPSCR().FTZ()) {
-=======
-    if (block.location.FPSCR().FTZ()) {
-        DenormalsAreZero32(code, result, gpr_scratch.cvt32());
-    }
-    code->cvtss2sd(result, result);
-    if (block.location.FPSCR().FTZ()) {
->>>>>>> d04b9eaa
         FlushToZero64(code, result, gpr_scratch);
     }
     if (block.Location().FPSCR().DN()) {
@@ -1557,15 +1531,9 @@
     if (block.Location().FPSCR().FTZ()) {
         DenormalsAreZero64(code, result, gpr_scratch);
     }
-<<<<<<< HEAD
-    code->CVTSD2SS(result, R(result));
+    code->cvtsd2ss(result, result);
     if (block.Location().FPSCR().FTZ()) {
-        FlushToZero32(code, result, gpr_scratch);
-=======
-    code->cvtsd2ss(result, result);
-    if (block.location.FPSCR().FTZ()) {
         FlushToZero32(code, result, gpr_scratch.cvt32());
->>>>>>> d04b9eaa
     }
     if (block.Location().FPSCR().DN()) {
         DefaultNaN32(code, result);
@@ -1679,13 +1647,8 @@
 
     // ARM saturates on conversion; this differs from x64 which returns a sentinel value.
 
-<<<<<<< HEAD
     if (block.Location().FPSCR().FTZ()) {
-        DenormalsAreZero64(code, from, gpr_scratch);
-=======
-    if (block.location.FPSCR().FTZ()) {
         DenormalsAreZero64(code, from, gpr_scratch.cvt64());
->>>>>>> d04b9eaa
     }
     // First time is to set flags
     if (round_towards_zero) {
@@ -1719,15 +1682,9 @@
     // TODO: Use VCVTPD2UDQ when AVX512VL is available.
     // FIXME: Inexact exception not correctly signalled with the below code
 
-<<<<<<< HEAD
     if (block.Location().FPSCR().RMode() != Arm::FPSCR::RoundingMode::TowardsZero && !round_towards_zero) {
         if (block.Location().FPSCR().FTZ()) {
-            DenormalsAreZero64(code, from, gpr_scratch);
-=======
-    if (block.location.FPSCR().RMode() != Arm::FPSCR::RoundingMode::TowardsZero && !round_towards_zero) {
-        if (block.location.FPSCR().FTZ()) {
             DenormalsAreZero64(code, from, gpr_scratch.cvt64());
->>>>>>> d04b9eaa
         }
         ZeroIfNaN64(code, from);
         // Bring into SSE range
@@ -1746,13 +1703,8 @@
         Xbyak::Xmm xmm_mask = reg_alloc.ScratchXmm();
         Xbyak::Reg32 gpr_mask = reg_alloc.ScratchGpr().cvt32();
 
-<<<<<<< HEAD
         if (block.Location().FPSCR().FTZ()) {
-            DenormalsAreZero64(code, from, gpr_scratch);
-=======
-        if (block.location.FPSCR().FTZ()) {
             DenormalsAreZero64(code, from, gpr_scratch.cvt64());
->>>>>>> d04b9eaa
         }
         ZeroIfNaN64(code, from);
         // Generate masks if out-of-signed-range
@@ -2080,20 +2032,10 @@
 
     ASSERT(block.HasConditionFailedLocation());
 
-<<<<<<< HEAD
-    CCFlags cc = EmitCond(code, block.GetCondition());
-
-    // TODO: Improve, maybe.
-    auto fixup = code->J_CC(cc, true);
+    Xbyak::Label pass = EmitCond(code, block.GetCondition());
     EmitAddCycles(block.ConditionFailedCycleCount());
     EmitTerminalLinkBlock(IR::Term::LinkBlock{block.ConditionFailedLocation()}, block.Location());
-    code->SetJumpTarget(fixup);
-=======
-    Xbyak::Label pass = EmitCond(code, block.cond);
-    EmitAddCycles(block.cond_failed_cycle_count);
-    EmitTerminalLinkBlock(IR::Term::LinkBlock{block.cond_failed.get()}, block.location);
     code->L(pass);
->>>>>>> d04b9eaa
 }
 
 void EmitX64::EmitTerminal(IR::Terminal terminal, Arm::LocationDescriptor initial_location) {
